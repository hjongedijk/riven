--- conflicted
+++ resolved
@@ -1,4 +1,3 @@
-<<<<<<< HEAD
 """MediaItem module"""
 
 from enum import IntEnum
@@ -337,419 +336,4 @@
             count += end - start + 1
         else:  # Individual episodes
             count += 1
-    return count
-=======
-"""MediaItem module"""
-from enum import IntEnum
-from typing import List, Optional
-from datetime import datetime
-import datetime
-import re
-import threading
-import dill
-
-
-class MediaItemState(IntEnum):
-    """MediaItem states"""
-
-    ERROR = -1
-    UNKNOWN = 1
-    LIBRARY = 2
-    LIBRARY_ONGOING = 3
-    LIBRARY_METADATA = 4
-    CONTENT = 5
-    SCRAPED = 6
-    SCRAPED_NOT_FOUND = 7
-    PARTIALLY_SCRAPED = 8
-    DOWNLOADING = 9
-    PARTIALLY_DOWNLOADING = 10
-
-class MediaItem:
-    """MediaItem class"""
-
-    def __init__(self, item):
-        self._lock = threading.Lock()
-        self.scraped_at = 0
-        self.active_stream = item.get("active_stream", None)
-        self.streams = {}
-
-        # Media related
-        self.title = item.get("title", None)
-        self.imdb_id = item.get("imdb_id", None)
-        if self.imdb_id:
-            self.imdb_link = f"https://www.imdb.com/title/{self.imdb_id}/"
-        self.aired_at = item.get("aired_at", None)
-        self.genres = item.get("genres", [])
-
-        # Plex related
-        self.key = item.get("key", None)
-        self.guid = item.get("guid", None)
-        self.art_url = item.get("art_url", None)
-
-    def to_dict(self):
-        return {
-            "title": self.title,
-            "imdb_id": self.imdb_id,
-            "state": self.state.name,
-            "imdb_link": self.imdb_link if hasattr(self, 'imdb_link') else None,
-            "aired_at": self.aired_at,
-            "genres": self.genres,
-            "key": self.key,
-            "guid": self.guid,
-            "art_url": self.art_url,
-            "is_cached": self.is_cached(),
-            "is_checked_for_availability": self.is_checked_for_availability()
-        }
-
-    def is_cached(self):
-        if self.streams:
-            return any(stream.get("cached", None) for stream in self.streams.values())
-        return False
-
-    def is_checked_for_availability(self):
-        if self.streams:
-            return all(
-                stream.get("cached", None) is not None
-                for stream in self.streams.values()
-            )
-        return False
-
-    def is_not_cached(self):
-        return not self.is_cached()
-
-    def __iter__(self):
-        with self._lock:
-            for attr, _ in vars(self).items():
-                yield attr
-
-    def __eq__(self, other):
-        with self._lock:
-            value = False
-            if self.imdb_id and other.imdb_id:
-                value = self.imdb_id == other.imdb_id
-            return value
-
-    def get(self, key, default=None):
-        """Get item attribute"""
-        with self._lock:
-            return getattr(self, key, default)
-
-    def set(self, key, value):
-        """Set item attribute"""
-        with self._lock:
-            _set_nested_attr(self, key, value)
-
-
-class Movie(MediaItem):
-    """Movie class"""
-
-    def __init__(self, item):
-        super().__init__(item)
-        self.type = "movie"
-        self.file_name = item.get("file_name", None)
-        self.scrape_pattern = None
-
-    @property
-    def state(self):
-        if self.key:
-            return MediaItemState.LIBRARY
-        if any(stream.get("cached", None) for stream in self.streams.values()):
-            return MediaItemState.DOWNLOADING
-        if len(self.streams) > 0:
-            return MediaItemState.SCRAPED
-        return MediaItemState.CONTENT
-
-    def __eq__(self, other):
-        return isinstance(self, type(other)) and (
-            super().__eq__(other)
-            or self.file_name is not None
-            and self.file_name == other.file_name
-        )
-
-    def __repr__(self):
-        return f"Movie:{self.title}:{self.state}"
-
-
-class Show(MediaItem):
-    """Show class"""
-
-    def __init__(self, item):
-        super().__init__(item)
-        self.locations = item.get("locations", [])
-        self.seasons = item.get("seasons", [])
-        self.type = "show"
-
-    def __eq__(self, other):
-        return isinstance(self, type(other)) and (
-            any(location in other.locations for location in self.locations)
-            or super().__eq__(other)
-        )
-
-    def _len_library_seasons(self):
-        return len(
-            [
-                season
-                for season in self.seasons
-                if season.state
-                in [MediaItemState.LIBRARY, MediaItemState.LIBRARY_ONGOING]
-            ]
-        )
-
-    @property
-    def state(self):
-        if any(
-            season.state == MediaItemState.LIBRARY_ONGOING for season in self.seasons
-        ):
-            return MediaItemState.LIBRARY_ONGOING
-        if all(season.state == MediaItemState.LIBRARY for season in self.seasons):
-            return MediaItemState.LIBRARY
-        if all(season.state == MediaItemState.DOWNLOADING for season in self.seasons):
-            return MediaItemState.DOWNLOADING
-        if any(
-            season.state
-            in [MediaItemState.DOWNLOADING, MediaItemState.PARTIALLY_DOWNLOADING]
-            for season in self.seasons
-        ):
-            return MediaItemState.PARTIALLY_DOWNLOADING
-        return MediaItemState.CONTENT
-
-    def __repr__(self):
-        return f"Show:{self.title}:{self.state}"
-
-    def add_season(self, season):
-        """Add season to show"""
-        with self._lock:
-            self.seasons.append(season)
-            season.parent = self
-
-
-class Season(MediaItem):
-    """Season class"""
-
-    def __init__(self, item):
-        super().__init__(item)
-        self.type = "season"
-        self.parent = None
-        self.number = item.get("number", None)
-        self.episodes = item.get("episodes", [])
-
-    @property
-    def state(self):
-        if len(self.episodes) == len(
-            [
-                episode
-                for episode in self.episodes
-                if episode.state == MediaItemState.LIBRARY
-            ]
-        ):
-            return MediaItemState.LIBRARY
-        if any(episode.state == MediaItemState.LIBRARY for episode in self.episodes):
-            return MediaItemState.LIBRARY_ONGOING
-        if self.is_cached():
-            return MediaItemState.DOWNLOADING
-        if (
-            not self.is_checked_for_availability()
-            and self.streams
-            and len(self.streams) > 0
-        ):
-            return MediaItemState.SCRAPED
-        if self.is_checked_for_availability() and not self.is_cached():
-            return MediaItemState.SCRAPED_NOT_FOUND
-        return MediaItemState.CONTENT
-
-    def __eq__(self, other):
-        return self.number == other.number
-
-    def __repr__(self):
-        return f"Season:{self.number}:{self.state}"
-
-    def add_episode(self, episode):
-        """Add episode to season"""
-        with self._lock:
-            self.episodes.append(episode)
-            episode.parent = self
-
-    def get_real_episode_count(self):
-        file_names = [episode.file_name for episode in self.episodes]
-
-        episode_numbers = []
-        for file_name in file_names:
-            episode_numbers.extend(
-                re.findall(r"E(\d{1,2}(?:-\d{1,2})?)", file_name, re.IGNORECASE)
-            )
-        return count_episodes(episode_numbers)
-
-
-class Episode(MediaItem):
-    """Episode class"""
-
-    def __init__(self, item):
-        super().__init__(item)
-        self.type = "episode"
-        self.parent = None
-        self.number = item.get("number", None)
-        self.file_name = item.get("file_name", None)
-
-    @property
-    def state(self):
-        if self.key:
-            return MediaItemState.LIBRARY
-        if self.is_cached():
-            return MediaItemState.DOWNLOADING
-        if len(self.streams) > 0:
-            return MediaItemState.SCRAPED
-        return MediaItemState.CONTENT
-
-    def __eq__(self, other):
-        return self.number == other.number
-
-    def __repr__(self):
-        return f"Episode:{self.number}:{self.state}"
-
-    def get_multi_episode_numbers(self):
-        file_episodes = []
-        if self.file_name:
-
-            def is_episode_segment(segment):
-                # Remove season prefix
-                no_season_segment = re.sub(r"S\d{1,2}", "", segment, flags=re.I)
-
-                # Extract potential episode patterns without the season prefix
-                extracted_episodes = re.findall(
-                    r"E\d{1,2}", no_season_segment, flags=re.I
-                )
-                if extracted_episodes:
-                    # Check validity of segment
-                    constructed_string = "".join(extracted_episodes)
-                    return (
-                        no_season_segment.lower() == constructed_string.lower()
-                        or no_season_segment.lower()
-                        == f"{extracted_episodes[0]}-{extracted_episodes[-1]}".lower()
-                    )
-
-            def extract_numeric_episodes(segment):
-                if is_episode_segment(segment):
-                    # Extract numeric part of episode patterns
-                    return re.findall(r"E(\d{1,2})", segment, flags=re.I)
-                return []
-
-            segments = re.split(r"[ .-]", self.file_name)
-            file_episodes = [
-                str(int(episode))
-                for segment in segments
-                for episode in extract_numeric_episodes(segment)
-            ]
-
-        return file_episodes
-
-
-class MediaItemContainer:
-    """MediaItemContainer class"""
-
-    def __init__(self, items: Optional[List[MediaItem]] = None):
-        self.items = items if items is not None else []
-        self.updated_at = None
-
-    def __iter__(self):
-        for item in self.items:
-            yield item
-
-    def __iadd__(self, other):
-        if not isinstance(other, MediaItem) and other is not None:
-            raise TypeError("Cannot append non-MediaItem to MediaItemContainer")
-        if other not in self.items:
-            self.items.append(other)
-            self._set_updated_at()
-        return self
-
-    def __len__(self):
-        """Get length of container"""
-        return len(self.items)
-
-    def append(self, item) -> bool:
-        """Append item to container"""
-        self.items.append(item)
-        self._set_updated_at()
-
-    def get(self, item) -> MediaItem:
-        """Get item matching given item from container"""
-        for my_item in self.items:
-            if my_item == item:
-                return my_item
-        return None
-
-    def get_item(self, attr, value) -> "MediaItemContainer":
-        """Get items that match given items"""
-        return next((item for item in self.items if getattr(item, attr) == value), None)
-
-    def extend(self, items) -> "MediaItemContainer":
-        """Extend container with items"""
-        added_items = MediaItemContainer()
-        for media_item in items:
-            if media_item not in self.items:
-                self.items.append(media_item)
-                added_items.append(media_item)
-        return added_items
-
-    def _set_updated_at(self):
-        self.updated_at = {
-            "length": len(self.items),
-            "time": datetime.datetime.now().timestamp(),
-        }
-
-    def remove(self, item):
-        """Remove item from container"""
-        if item in self.items:
-            self.items.remove(item)
-            self._set_updated_at()
-
-    def count(self, state) -> int:
-        """Count items with given state in container"""
-        return len(self.get_items_with_state(state))
-
-    def get_items_with_state(self, state):
-        """Get items that need to be updated"""
-        return MediaItemContainer([item for item in self.items if item.state == state])
-
-    def save(self, filename):
-        """Save container to file"""
-        with open(filename, "wb") as file:
-            dill.dump(self.items, file)
-
-    def load(self, filename):
-        """Load container from file"""
-        try:
-            with open(filename, "rb") as file:
-                self.items = dill.load(file)
-        except FileNotFoundError:
-            self.items = []
-
-
-def _set_nested_attr(obj, key, value):
-    if "." in key:
-        parts = key.split(".", 1)
-        current_key, rest_of_keys = parts[0], parts[1]
-
-        if not hasattr(obj, current_key):
-            raise AttributeError(f"Object does not have the attribute '{current_key}'.")
-
-        current_obj = getattr(obj, current_key)
-        _set_nested_attr(current_obj, rest_of_keys, value)
-    else:
-        if isinstance(obj, dict):
-            if key in obj:
-                obj[key] = value
-        else:
-            setattr(obj, key, value)
-
-
-def count_episodes(episode_nums):
-    count = 0
-    for ep in episode_nums:
-        if "-" in ep:  # Range of episodes
-            start, end = map(int, ep.split("-"))
-            count += end - start + 1
-        else:  # Individual episodes
-            count += 1
-    return count
->>>>>>> d958a4ba
+    return count